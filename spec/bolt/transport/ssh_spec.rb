--- conflicted
+++ resolved
@@ -423,17 +423,6 @@
         end
       end
     end
-<<<<<<< HEAD
-
-    it "runs a task that specifies its base64-encoded contents", ssh: true do
-      contents = "#!/bin/sh\necho -n ${PT_message_one} ${PT_message_two}"
-      arguments = { message_one: 'Hello from task', message_two: 'Goodbye' }
-      task = Bolt::Task.new(name: 'tasks_test', input_method: 'environment', file_content: Base64.encode64(contents))
-      expect(ssh.run_task(target, task, arguments).message)
-        .to eq('Hello from task Goodbye')
-    end
-=======
->>>>>>> 1e600b12
   end
 
   context 'when tmpdir is specified' do
